--- conflicted
+++ resolved
@@ -13,12 +13,9 @@
 from .input_handler import InputHandler
 from .display import DisplayManager
 from .ip_scanner_interface import IPScannerInterface
-<<<<<<< HEAD
-=======
 from .url_scanner_interface import URLScannerInterface
 from .polling_interface import PollingInterface
 from ..core.config import APIConfig
->>>>>>> e27dc362
 
 
 class TextManipulationCLI:
@@ -30,9 +27,6 @@
         self.network_extractor = NetworkExtractor()
         self.file_extractor = FileExtractor()
         self.text_manipulator = TextManipulator()
-<<<<<<< HEAD
-        self.ip_scanner = IPScannerInterface()
-=======
         self.input_handler = InputHandler()
         self.display = DisplayManager()
         self.ip_scanner = IPScannerInterface()
@@ -41,7 +35,6 @@
         self.config = APIConfig()
         self.text = ""
         self.previous_output = ""
->>>>>>> e27dc362
     
     def display_main_menu(self) -> None:
         """Display main menu with categories."""
@@ -55,10 +48,7 @@
         print("4. Text Manipulation")
         print("5. Data Input/Management")
         print("6. API Configuration")
-<<<<<<< HEAD
-=======
         print("7. Polling Mode")
->>>>>>> e27dc362
         print("0. Exit")
 
     def display_hash_menu(self) -> None:
@@ -82,10 +72,7 @@
         print("2. Extract URLs (with http/https)")
         print("3. Extract and defang URLs")
         print("4. IP Address Threat Intelligence Scanner")
-<<<<<<< HEAD
-=======
         print("5. URL Threat Intelligence Scanner")
->>>>>>> e27dc362
         print("0. Back to main menu")
 
     def display_file_menu(self) -> None:
@@ -157,11 +144,8 @@
                 self._handle_data_menu()
             elif choice == '6':
                 self._handle_api_menu()
-<<<<<<< HEAD
-=======
             elif choice == '7':
                 self._handle_polling_menu()
->>>>>>> e27dc362
             else:
                 print("Invalid option, please try again.")
 
@@ -203,13 +187,10 @@
                 self.display.clear_screen()
                 self.ip_scanner.run()
                 input("\nPress Enter to continue...")
-<<<<<<< HEAD
-=======
             elif choice == '5':
                 self.display.clear_screen()
                 self.url_scanner.run()
                 input("\nPress Enter to continue...")
->>>>>>> e27dc362
             elif choice in ['1', '2', '3']:
                 if not self._ensure_text_available():
                     continue
@@ -311,15 +292,12 @@
             else:
                 print("Invalid option, please try again.")
 
-<<<<<<< HEAD
-=======
     def _handle_polling_menu(self) -> None:
         """Handle clipboard polling submenu."""
         self.display.clear_screen()
         self.polling_interface.run()
         input("\nPress Enter to continue...")
 
->>>>>>> e27dc362
     def _ensure_text_available(self) -> bool:
         """
         Ensure text is available for operations. Prompt user if not.
@@ -441,7 +419,6 @@
         if current_key:
             masked_key = current_key[:8] + "*" * (len(current_key) - 8) if len(current_key) > 8 else "*" * len(current_key)
             print(f"Current key: {masked_key}")
-<<<<<<< HEAD
         else:
             print("Current key: Not set")
         
@@ -550,116 +527,6 @@
         if os.path.exists('.env'):
             print(f"\n✓ .env file exists - API keys will persist across sessions")
         else:
-=======
-        else:
-            print("Current key: Not set")
-        
-        # Show service information
-        if env_var_name == 'IPINFO_API_KEY':
-            print(f"\n{service_name} provides IP geolocation and threat intelligence data.")
-            print("Free tier: 50,000 requests/month without API key")
-            print("Paid tier: Higher limits with API key")
-            print("Get your API key at: https://ipinfo.io/signup")
-        elif env_var_name == 'VIRUSTOTAL_API_KEY':
-            print(f"\n{service_name} provides malware and threat intelligence data.")
-            print("Required for IP scanning functionality.")
-            print("Get your API key at: https://www.virustotal.com/gui/join-us")
-        elif env_var_name == 'ABUSEIPDB_API_KEY':
-            print(f"\n{service_name} provides IP abuse and reputation data.")
-            print("Required for IP scanning functionality.")
-            print("Get your API key at: https://www.abuseipdb.com/register")
-        
-        print(f"\nEnter your {service_name} API key (or press Enter to skip):")
-        api_key = input("> ").strip()
-        
-        if not api_key:
-            print(f"\n{service_name} API key not changed.")
-            return
-        
-        # Validate key format (basic validation)
-        if len(api_key) < 10:
-            print(f"\n⚠ Warning: API key seems too short. Please verify it's correct.")
-        
-        # Set the environment variable for current session
-        os.environ[env_var_name] = api_key
-        
-        # Offer to save to .env file
-        self._save_api_key_to_env_file(env_var_name, api_key, service_name)
-        
-        print(f"\n✓ {service_name} API key set successfully for this session!")
-        
-        # Reinitialize IP scanner to pick up new keys
-        if hasattr(self, 'ip_scanner'):
-            self.ip_scanner = IPScannerInterface()
-
-    def _save_api_key_to_env_file(self, env_var_name: str, api_key: str, service_name: str) -> None:
-        """Save API key to .env file for persistence."""
-        save_choice = input(f"\nSave {service_name} API key to .env file for future sessions? (y/n): ").strip().lower()
-        
-        if save_choice not in ['y', 'yes']:
-            print("API key will only be available for this session.")
-            return
-        
-        try:
-            env_file_path = '.env'
-            env_content = {}
-            
-            # Read existing .env file if it exists
-            if os.path.exists(env_file_path):
-                with open(env_file_path, 'r') as f:
-                    for line in f:
-                        line = line.strip()
-                        if line and not line.startswith('#') and '=' in line:
-                            key, value = line.split('=', 1)
-                            env_content[key.strip()] = value.strip()
-            
-            # Update or add the API key
-            env_content[env_var_name] = api_key
-            
-            # Write back to .env file
-            with open(env_file_path, 'w') as f:
-                f.write("# API Keys for Text Manipulation Tool\n")
-                f.write("# Get your API keys from the respective service providers\n\n")
-                
-                for key, value in env_content.items():
-                    f.write(f"{key}={value}\n")
-            
-            print(f"✓ {service_name} API key saved to .env file!")
-            
-        except Exception as e:
-            print(f"⚠ Failed to save to .env file: {e}")
-            print("The API key is still set for this session.")
-
-    def _show_api_configuration(self) -> None:
-        """Display current API configuration status."""
-        print("\nCurrent API Configuration")
-        print("=" * 40)
-        
-        # Check each API key
-        api_keys = [
-            ('IPINFO_API_KEY', 'IPInfo', 'Optional - Enhanced geolocation data'),
-            ('VIRUSTOTAL_API_KEY', 'VirusTotal', 'Required - Malware scanning'),
-            ('ABUSEIPDB_API_KEY', 'AbuseIPDB', 'Required - IP abuse data')
-        ]
-        
-        for env_var, service, description in api_keys:
-            current_key = os.getenv(env_var)
-            if current_key:
-                masked_key = current_key[:8] + "*" * (len(current_key) - 8) if len(current_key) > 8 else "*" * len(current_key)
-                status = f"✓ Configured ({masked_key})"
-                color = "\033[92m"  # Green
-            else:
-                status = "✗ Not configured"
-                color = "\033[91m" if 'Required' in description else "\033[93m"  # Red for required, Yellow for optional
-            
-            reset_color = "\033[0m"
-            print(f"{service:12} | {color}{status:25}{reset_color} | {description}")
-        
-        # Check if .env file exists
-        if os.path.exists('.env'):
-            print(f"\n✓ .env file exists - API keys will persist across sessions")
-        else:
->>>>>>> e27dc362
             print(f"\n⚠ No .env file found - API keys are session-only")
         
         # Show usage recommendations
